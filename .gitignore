# Directories to be ignored
__pycache__/
.ipynb_checkpoints/
*.egg-info/
build/
datasets/
results/
pytorch/
runs/
bagfiles/raw_bagfiles
bagfiles/images_extracted
dist/
src/traversal_cost/datasets
logs/
logs_optuna*/
data_Arnaud/

# poetry config
poetry.toml

# VSCode specific
.vscode/
launch.json
settings.json

# Images and checkpoints should not be pushed
*.png
*.tiff
*.pth
*.params
*.npy
<<<<<<< HEAD

docs/
anotaenv/
=======
trace*.json
>>>>>>> 3e1b2e51
<|MERGE_RESOLUTION|>--- conflicted
+++ resolved
@@ -29,10 +29,7 @@
 *.pth
 *.params
 *.npy
-<<<<<<< HEAD
+trace*.json
 
 docs/
-anotaenv/
-=======
-trace*.json
->>>>>>> 3e1b2e51
+anotaenv/